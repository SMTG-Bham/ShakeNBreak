--- conflicted
+++ resolved
@@ -1,230 +1,226 @@
-"""This is a setup.py script to install ShakeNBreak"""
-
-import os
-import warnings
-from distutils.cmd import Command
-from distutils.command import install_headers
-from distutils.command.build_py import build_py as _build_py
-
-from setuptools import find_packages, setup
-from setuptools.command.develop import develop
-from setuptools.command.egg_info import egg_info
-from setuptools.command.install import install
-
-path_to_file = os.path.dirname(os.path.abspath(__file__))
-
-
-# See https://stackoverflow.com/questions/34193900/how-do-i-distribute-fonts-with-my-python-package
-def _install_custom_font():
-    """Install ShakeNBreak custom font."""
-    print("Trying to install ShakeNBreak custom font...")
-    # Try to install custom font
-    try:
-        try:
-            import os
-            import shutil
-
-            import matplotlib as mpl
-            import matplotlib.font_manager
-        except Exception:
-            print("Cannot import matplotlib!")
-
-        # Find where matplotlib stores its True Type fonts
-        mpl_data_dir = os.path.dirname(mpl.matplotlib_fname())
-        mpl_fonts_dir = os.path.join(mpl_data_dir, "fonts", "ttf")
-
-        # Copy the font file to matplotlib's True Type font directory
-        fonts_dir = f"{path_to_file}/fonts/"
-        try:
-            for file_name in os.listdir(fonts_dir):
-                if ".ttf" in file_name:  # must be in ttf format for matplotlib
-                    old_path = os.path.join(fonts_dir, file_name)
-                    new_path = os.path.join(mpl_fonts_dir, file_name)
-                    shutil.copyfile(old_path, new_path)
-                    print("Copying " + old_path + " -> " + new_path)
-                else:
-                    print(f"No ttf fonts found in the {fonts_dir} directory.")
-        except Exception:
-            pass
-
-        # Try to delete matplotlib's fontList cache
-        mpl_cache_dir = mpl.get_cachedir()
-        mpl_cache_dir_ls = os.listdir(mpl_cache_dir)
-        if "fontList.cache" in mpl_cache_dir_ls:
-            fontList_path = os.path.join(mpl_cache_dir, "fontList.cache")
-            if fontList_path:
-                os.remove(fontList_path)
-                print("Deleted the matplotlib fontList.cache.")
-        else:
-            print("Couldn't find matplotlib cache, so will continue.")
-
-        # Add fonts
-        for font in os.listdir(fonts_dir):
-            matplotlib.font_manager._load_fontmanager(try_read_cache=False)
-            matplotlib.font_manager.fontManager.addfont(f"{fonts_dir}/{font}")
-            print(f"Adding {font} font to matplotlib fonts.")
-
-    except Exception:
-        warning_msg = """WARNING: An issue occured while installing the custom font for ShakeNBreak.
-            The widely available Helvetica font will be used instead."""
-        warnings.warn(warning_msg)
-
-
-class PostInstallCommand(install):
-    """Post-installation for installation mode.
-
-    Subclass of the setup tools install class in order to run custom commands
-    after installation. Note that this only works when using 'python setup.py install'
-    but not 'pip install .' or 'pip install -e .'.
-    """
-
-    def run(self):
-        """
-        Performs the usual install process and then copies the True Type fonts
-        that come with SnB into matplotlib's True Type font directory,
-        and deletes the matplotlib fontList.cache.
-        """
-        # Perform the usual install process
-        install.run(self)
-        _install_custom_font()
-
-
-class PostDevelopCommand(develop):
-    """Post-installation for development mode."""
-
-    def run(self):
-        """
-        Performs the usual install process and then copies the True Type fonts
-        that come with SnB into matplotlib's True Type font directory,
-        and deletes the matplotlib fontList.cache.
-        """
-        develop.run(self)
-        _install_custom_font()
-
-
-class CustomEggInfoCommand(egg_info):
-    """Post-installation"""
-
-    def run(self):
-        """
-        Performs the usual install process and then copies the True Type fonts
-        that come with SnB into matplotlib's True Type font directory,
-        and deletes the matplotlib fontList.cache.
-        """
-        egg_info.run(self)
-        _install_custom_font()
-
-
-# https://stackoverflow.com/questions/27664504/how-to-add-package-data-recursively-in-python-setup-py
-def package_files(directory):
-    """Include package data."""
-    paths = []
-    for (path, directories, filenames) in os.walk(directory):
-        for filename in filenames:
-            paths.append(os.path.join("..", path, filename))
-    return paths
-
-
-input_files = package_files("SnB_input_files/")
-fonts = package_files("fonts/")
-
-
-setup(
-    name="shakenbreak",
-<<<<<<< HEAD
-    version="22.10.14",
-=======
-    version="22.10.13",
->>>>>>> 5827d8fc
-    description="Package to generate and analyse distorted defect structures, in order to "
-    "identify ground-state and metastable defect configurations.",
-    long_description="Python package to automatise the process of defect structure searching. "
-    "It employs chemically-guided bond distortions to locate ground-state and metastable structures"
-    " of point defects in solid materials. Read the [docs]("
-    "https://shakenbreak.readthedocs.io/en/latest/index.html) for more info.",
-    long_description_content_type="text/markdown",
-    author="Irea Mosquera-Lois, Seán R. Kavanagh",
-    author_email="irea.lois.20@ucl.ac.uk, sean.kavanagh.19@ucl.ac.uk",
-    maintainer="Irea Mosquera-Lois, Seán R. Kavanagh",
-    maintainer_email="irea.lois.20@ucl.ac.uk, sean.kavanagh.19@ucl.ac.uk",
-    readme="README.md",  # PyPI readme
-    url="https://github.com/SMTG-UCL/ShakeNBreak",
-    license="MIT",
-    license_files=("LICENSE",),
-    classifiers=[
-        "Development Status :: 5 - Production/Stable",
-        "Intended Audience :: Science/Research",
-        "License :: OSI Approved :: MIT License",
-        "Natural Language :: English",
-        "Programming Language :: Python :: 3 :: Only",
-        "Programming Language :: Python :: 3.5",
-        "Topic :: Scientific/Engineering :: Chemistry",
-        "Topic :: Scientific/Engineering :: Physics",
-    ],
-    keywords="chemistry pymatgen dft defects structure-searching distortions symmetry-breaking",
-    packages=find_packages(),
-    install_requires=[
-        "numpy",
-        "pymatgen",
-        "pymatgen-analysis-defects",
-        "matplotlib",
-        "ase",
-        "pandas",
-        "seaborn",
-        "hiphive",
-        "monty",
-        "click>8.0",
-    ],
-    extras_require={
-        "tests": [
-            "pytest",
-            "pytest-mpl==0.15.1",  # New version 0.16.0 has a bug
-        ],
-        "docs": [
-            "sphinx",
-            "sphinx-book-theme",
-            "sphinx_click",
-            "sphinx_design",
-        ],
-        "pdf": [
-            "pycairo",
-        ],
-    },
-    # Specify any non-python files to be distributed with the package
-    package_data={
-        "shakenbreak": ["shakenbreak/*"] + input_files + fonts,
-    },
-    include_package_data=True,
-    # Specify the custom install class
-    zip_safe=False,
-    entry_points={
-        "console_scripts": [
-            "snb = shakenbreak.cli:snb",
-            "snb-generate = shakenbreak.cli:generate",
-            "snb-generate_all = shakenbreak.cli:generate_all",
-            "snb-run = shakenbreak.cli:run",
-            "snb-parse = shakenbreak.cli:parse",
-            "snb-analyse = shakenbreak.cli:analyse",
-            "snb-plot = shakenbreak.cli:plot",
-            "snb-regenerate = shakenbreak.cli:regenerate",
-            "snb-groundstate = shakenbreak.cli:groundstate",
-            "shakenbreak = shakenbreak.cli:snb",
-            "shakenbreak-generate = shakenbreak.cli:generate",
-            "shakenbreak-generate_all = shakenbreak.cli:generate_all",
-            "shakenbreak-run = shakenbreak.cli:run",
-            "shakenbreak-parse = shakenbreak.cli:parse",
-            "shakenbreak-analyse = shakenbreak.cli:analyse",
-            "shakenbreak-plot = shakenbreak.cli:plot",
-            "shakenbreak-regenerate = shakenbreak.cli:regenerate",
-            "shakenbreak-groundstate = shakenbreak.cli:groundstate",
-        ],
-    },
-    cmdclass={
-        "install": PostInstallCommand,
-        "develop": PostDevelopCommand,
-        "egg_info": CustomEggInfoCommand,
-    },
-)
-
-
-_install_custom_font()
+"""This is a setup.py script to install ShakeNBreak"""
+
+import os
+import warnings
+from distutils.cmd import Command
+from distutils.command import install_headers
+from distutils.command.build_py import build_py as _build_py
+
+from setuptools import find_packages, setup
+from setuptools.command.develop import develop
+from setuptools.command.egg_info import egg_info
+from setuptools.command.install import install
+
+path_to_file = os.path.dirname(os.path.abspath(__file__))
+
+
+# See https://stackoverflow.com/questions/34193900/how-do-i-distribute-fonts-with-my-python-package
+def _install_custom_font():
+    """Install ShakeNBreak custom font."""
+    print("Trying to install ShakeNBreak custom font...")
+    # Try to install custom font
+    try:
+        try:
+            import os
+            import shutil
+
+            import matplotlib as mpl
+            import matplotlib.font_manager
+        except Exception:
+            print("Cannot import matplotlib!")
+
+        # Find where matplotlib stores its True Type fonts
+        mpl_data_dir = os.path.dirname(mpl.matplotlib_fname())
+        mpl_fonts_dir = os.path.join(mpl_data_dir, "fonts", "ttf")
+
+        # Copy the font file to matplotlib's True Type font directory
+        fonts_dir = f"{path_to_file}/fonts/"
+        try:
+            for file_name in os.listdir(fonts_dir):
+                if ".ttf" in file_name:  # must be in ttf format for matplotlib
+                    old_path = os.path.join(fonts_dir, file_name)
+                    new_path = os.path.join(mpl_fonts_dir, file_name)
+                    shutil.copyfile(old_path, new_path)
+                    print("Copying " + old_path + " -> " + new_path)
+                else:
+                    print(f"No ttf fonts found in the {fonts_dir} directory.")
+        except Exception:
+            pass
+
+        # Try to delete matplotlib's fontList cache
+        mpl_cache_dir = mpl.get_cachedir()
+        mpl_cache_dir_ls = os.listdir(mpl_cache_dir)
+        if "fontList.cache" in mpl_cache_dir_ls:
+            fontList_path = os.path.join(mpl_cache_dir, "fontList.cache")
+            if fontList_path:
+                os.remove(fontList_path)
+                print("Deleted the matplotlib fontList.cache.")
+        else:
+            print("Couldn't find matplotlib cache, so will continue.")
+
+        # Add fonts
+        for font in os.listdir(fonts_dir):
+            matplotlib.font_manager._load_fontmanager(try_read_cache=False)
+            matplotlib.font_manager.fontManager.addfont(f"{fonts_dir}/{font}")
+            print(f"Adding {font} font to matplotlib fonts.")
+
+    except Exception:
+        warning_msg = """WARNING: An issue occured while installing the custom font for ShakeNBreak.
+            The widely available Helvetica font will be used instead."""
+        warnings.warn(warning_msg)
+
+
+class PostInstallCommand(install):
+    """Post-installation for installation mode.
+
+    Subclass of the setup tools install class in order to run custom commands
+    after installation. Note that this only works when using 'python setup.py install'
+    but not 'pip install .' or 'pip install -e .'.
+    """
+
+    def run(self):
+        """
+        Performs the usual install process and then copies the True Type fonts
+        that come with SnB into matplotlib's True Type font directory,
+        and deletes the matplotlib fontList.cache.
+        """
+        # Perform the usual install process
+        install.run(self)
+        _install_custom_font()
+
+
+class PostDevelopCommand(develop):
+    """Post-installation for development mode."""
+
+    def run(self):
+        """
+        Performs the usual install process and then copies the True Type fonts
+        that come with SnB into matplotlib's True Type font directory,
+        and deletes the matplotlib fontList.cache.
+        """
+        develop.run(self)
+        _install_custom_font()
+
+
+class CustomEggInfoCommand(egg_info):
+    """Post-installation"""
+
+    def run(self):
+        """
+        Performs the usual install process and then copies the True Type fonts
+        that come with SnB into matplotlib's True Type font directory,
+        and deletes the matplotlib fontList.cache.
+        """
+        egg_info.run(self)
+        _install_custom_font()
+
+
+# https://stackoverflow.com/questions/27664504/how-to-add-package-data-recursively-in-python-setup-py
+def package_files(directory):
+    """Include package data."""
+    paths = []
+    for (path, directories, filenames) in os.walk(directory):
+        for filename in filenames:
+            paths.append(os.path.join("..", path, filename))
+    return paths
+
+
+input_files = package_files("SnB_input_files/")
+fonts = package_files("fonts/")
+
+
+setup(
+    name="shakenbreak",
+    version="22.10.13",
+    description="Package to generate and analyse distorted defect structures, in order to "
+    "identify ground-state and metastable defect configurations.",
+    long_description="Python package to automatise the process of defect structure searching. "
+    "It employs chemically-guided bond distortions to locate ground-state and metastable structures"
+    " of point defects in solid materials. Read the [docs]("
+    "https://shakenbreak.readthedocs.io/en/latest/index.html) for more info.",
+    long_description_content_type="text/markdown",
+    author="Irea Mosquera-Lois, Seán R. Kavanagh",
+    author_email="irea.lois.20@ucl.ac.uk, sean.kavanagh.19@ucl.ac.uk",
+    maintainer="Irea Mosquera-Lois, Seán R. Kavanagh",
+    maintainer_email="irea.lois.20@ucl.ac.uk, sean.kavanagh.19@ucl.ac.uk",
+    readme="README.md",  # PyPI readme
+    url="https://github.com/SMTG-UCL/ShakeNBreak",
+    license="MIT",
+    license_files=("LICENSE",),
+    classifiers=[
+        "Development Status :: 5 - Production/Stable",
+        "Intended Audience :: Science/Research",
+        "License :: OSI Approved :: MIT License",
+        "Natural Language :: English",
+        "Programming Language :: Python :: 3 :: Only",
+        "Programming Language :: Python :: 3.5",
+        "Topic :: Scientific/Engineering :: Chemistry",
+        "Topic :: Scientific/Engineering :: Physics",
+    ],
+    keywords="chemistry pymatgen dft defects structure-searching distortions symmetry-breaking",
+    packages=find_packages(),
+    install_requires=[
+        "numpy",
+        "pymatgen",
+        "pymatgen-analysis-defects",
+        "matplotlib",
+        "ase",
+        "pandas",
+        "seaborn",
+        "hiphive",
+        "monty",
+        "click>8.0",
+    ],
+    extras_require={
+        "tests": [
+            "pytest",
+            "pytest-mpl==0.15.1",  # New version 0.16.0 has a bug
+        ],
+        "docs": [
+            "sphinx",
+            "sphinx-book-theme",
+            "sphinx_click",
+            "sphinx_design",
+        ],
+        "pdf": [
+            "pycairo",
+        ],
+    },
+    # Specify any non-python files to be distributed with the package
+    package_data={
+        "shakenbreak": ["shakenbreak/*"] + input_files + fonts,
+    },
+    include_package_data=True,
+    # Specify the custom install class
+    zip_safe=False,
+    entry_points={
+        "console_scripts": [
+            "snb = shakenbreak.cli:snb",
+            "snb-generate = shakenbreak.cli:generate",
+            "snb-generate_all = shakenbreak.cli:generate_all",
+            "snb-run = shakenbreak.cli:run",
+            "snb-parse = shakenbreak.cli:parse",
+            "snb-analyse = shakenbreak.cli:analyse",
+            "snb-plot = shakenbreak.cli:plot",
+            "snb-regenerate = shakenbreak.cli:regenerate",
+            "snb-groundstate = shakenbreak.cli:groundstate",
+            "shakenbreak = shakenbreak.cli:snb",
+            "shakenbreak-generate = shakenbreak.cli:generate",
+            "shakenbreak-generate_all = shakenbreak.cli:generate_all",
+            "shakenbreak-run = shakenbreak.cli:run",
+            "shakenbreak-parse = shakenbreak.cli:parse",
+            "shakenbreak-analyse = shakenbreak.cli:analyse",
+            "shakenbreak-plot = shakenbreak.cli:plot",
+            "shakenbreak-regenerate = shakenbreak.cli:regenerate",
+            "shakenbreak-groundstate = shakenbreak.cli:groundstate",
+        ],
+    },
+    cmdclass={
+        "install": PostInstallCommand,
+        "develop": PostDevelopCommand,
+        "egg_info": CustomEggInfoCommand,
+    },
+)
+
+
+_install_custom_font()