--- conflicted
+++ resolved
@@ -1,11 +1,8 @@
 """
 ShakeNBreak command-line-interface (CLI)
 """
-<<<<<<< HEAD
+import os
 import sys
-=======
-import os
->>>>>>> 54326add
 import warnings
 import pickle
 import click
@@ -157,7 +154,45 @@
     return defect
 
 
-<<<<<<< HEAD
+def _generate_defect_dict(defect_object, charges, defect_name):
+    """Create defect dictionary from a defect object"""
+    single_defect_dict = {"name": name,
+                          "bulk_supercell_site": defect_object.site,
+                          "defect_type": defect_object.as_dict()["@class"].lower(),
+                          "site_multiplicity": defect_object.multiplicity,
+                          "supercell": {"size": [1, 1, 1],
+                                        "structure": defect_object.generate_defect_structure()},
+                          "charges": charges
+                          }
+
+    if "Substitution" in str(type(defect_object)):
+        # get bulk_site
+        poss_deflist = sorted(defect_object.bulk_structure.get_sites_in_sphere(
+            defect_object.site.coords, 0.01, include_index=True), key=lambda x: x[1])
+        if not poss_deflist:
+            raise ValueError(
+                "Error in defect object generation; could not find substitution "
+                f"site inside bulk structure for {name}")
+        defindex = poss_deflist[0][2]
+        sub_site_in_bulk = defect_object.bulk_structure[defindex]  # bulk site of substitution
+
+        single_defect_dict["unique_site"] = sub_site_in_bulk
+        single_defect_dict["site_specie"] = sub_site_in_bulk.specie.symbol
+        single_defect_dict["substitution_specie"] = defect_object.site.specie.symbol
+
+    else:
+        single_defect_dict["unique_site"] = defect_object.site
+        single_defect_dict["site_specie"] = defect_object.site.specie.symbol
+
+    if single_defect_dict["defect_type"] == "vacancy":
+        defects_dict = {"vacancies": [single_defect_dict, ]}
+    elif single_defect_dict["defect_type"] == "interstitial":
+        defects_dict = {"interstitials": [single_defect_dict, ]}
+    elif single_defect_dict["defect_type"] == "substitution":
+        defects_dict = {"substitutions": [single_defect_dict, ]}
+
+    return defects_dict
+
 def CommandWithConfigFile(config_file_param_name):  # can also set CLI options using config file
     class CustomCommandClass(click.Command):
         def invoke(self, ctx):
@@ -171,46 +206,6 @@
                             ctx.params[param] = config_data[param]
             return super(CustomCommandClass, self).invoke(ctx)
     return CustomCommandClass
-=======
-def _generate_defect_dict(defect_object, charges):
-    """Create defect dictionary from a defect object"""
-    single_defect_dict = {"name": defect_object.name,
-                          "bulk_supercell_site": defect_object.site,
-                          "defect_type": defect_object.as_dict()["@class"].lower(),
-                          "site_multiplicity": defect_object.multiplicity,
-                          "supercell": {"size": [1, 1, 1],
-                                        "structure": defect_object.generate_defect_structure()},
-                          "charges": charges
-                          }
-
-    if "Substitution" in str(type(defect_object)):
-        # get bulk_site
-        poss_deflist = sorted(defect_object.bulk_structure.get_sites_in_sphere(
-            defect_object.site.coords, 0.01, include_index=True), key=lambda x: x[1])
-        if not poss_deflist:
-            raise ValueError(
-                "Error in defect object generation; could not find substitution "
-                f"site inside bulk structure for {defect_object.name}")
-        defindex = poss_deflist[0][2]
-        sub_site_in_bulk = defect_object.bulk_structure[defindex]  # bulk site of substitution
-
-        single_defect_dict["unique_site"] = sub_site_in_bulk
-        single_defect_dict["site_specie"] = sub_site_in_bulk.specie.symbol
-        single_defect_dict["substitution_specie"] = defect_object.site.specie.symbol
-
-    else:
-        single_defect_dict["unique_site"] = defect_object.site
-        single_defect_dict["site_specie"] = defect_object.site.specie.symbol
-
-    if single_defect_dict["defect_type"] == "vacancy":
-        defects_dict = {"vacancies": [single_defect_dict, ]}
-    elif single_defect_dict["defect_type"] == "interstitial":
-        defects_dict = {"interstitials": [single_defect_dict, ]}
-    elif single_defect_dict["defect_type"] == "substitution":
-        defects_dict = {"substitutions": [single_defect_dict, ]}
-
-    return defects_dict
->>>>>>> 54326add
 
 ## CLI Commands:
 CONTEXT_SETTINGS = dict(help_option_names=['-h', '--help'])
@@ -241,30 +236,20 @@
               default=None, type=int)
 @click.option("--defect-coords", "--def-coords",
               help="Fractional coordinates of defect site in defect structure, in case auto "
-<<<<<<< HEAD
                    "site-matching fails. In the form 'x y z' (3 arguments)",
               type=click.Tuple([float, float, float]), default=None)
+@click.option("--code", help ="Code to generate relaxation input files for. "
+              "Options: 'VASP', 'CP2K', 'espresso', 'CASTEP', 'FHI-aims'",
+              default="VASP", type=str)
 @click.option("--name", "-n", help="Defect name for folder and metadata generation. Defaults to "
                                    "pymatgen standard: '{Defect Type}_mult{Supercell Multiplicity}'",
               default=None, type=str)
 @click.option("--config", help="Config file for advanced distortion settings", default=None,
               type=click.Path(exists=True, dir_okay=False))
-=======
-                   "site-matching fails",
-              default=None)
-@click.option("--code", help ="Code to generate relaxation input files for. "
-              "Options: 'VASP', 'CP2K', 'espresso', 'CASTEP', 'FHI-aims'",
-              default="VASP", type=str)
-@click.option("--config", help="Config file for advanced distortion settings", default=None)
->>>>>>> 54326add
 @click.option("--verbose", "-v", help="Print information about identified defects and generated "
                                       "distortions", default=False, is_flag=True, show_default=True)
 def generate(defect, bulk, charge, min_charge, max_charge, defect_index, defect_coords,
-<<<<<<< HEAD
-             name, config, verbose):
-=======
-             code, config, verbose):
->>>>>>> 54326add
+             code, name, config, verbose):
     """
     Generate the trial distortions for structure-searching for a given defect.
     """
@@ -305,55 +290,13 @@
     else:
         warnings.warn("No charge (range) set for defect, assuming default range of +/-2")
         charges = list(range(-2, +3))
-<<<<<<< HEAD
+
     if name is None:
         name = defect_object.name
-    single_defect_dict = {"name": name,
-                          "bulk_supercell_site": defect_object.site,
-                          "defect_type": defect_object.as_dict()["@class"].lower(),
-                          "site_multiplicity": defect_object.multiplicity,
-                          "supercell": {"size": [1, 1, 1],
-                                        "structure": defect_object.generate_defect_structure()},
-                          "charges": charges
-                          }
-
-    if "Substitution" in str(type(defect_object)):
-        # get bulk_site
-        poss_deflist = sorted(defect_object.bulk_structure.get_sites_in_sphere(
-            defect_object.site.coords, 0.01, include_index=True), key=lambda x: x[1])
-        if not poss_deflist:
-            raise ValueError(
-                "Error in defect object generation; could not find substitution "
-                f"site inside bulk structure for {name}")
-        defindex = poss_deflist[0][2]
-        sub_site_in_bulk = defect_object.bulk_structure[defindex]  # bulk site of substitution
-
-        single_defect_dict["unique_site"] = sub_site_in_bulk
-        single_defect_dict["site_specie"] = sub_site_in_bulk.specie.symbol
-        single_defect_dict["substitution_specie"] = defect_object.site.specie.symbol
-
-    else:
-        single_defect_dict["unique_site"] = defect_object.site
-        single_defect_dict["site_specie"] = defect_object.site.specie.symbol
-
-    if single_defect_dict["defect_type"] == "vacancy":
-        defects_dict = {"vacancies": [single_defect_dict, ]}
-    elif single_defect_dict["defect_type"] == "interstitial":
-        defects_dict = {"interstitials": [single_defect_dict, ]}
-    elif single_defect_dict["defect_type"] == "substitution":
-        defects_dict = {"substitutions": [single_defect_dict, ]}
+
+    defects_dict = _generate_defect_dict(defect_object, charges, name)
 
     Dist = Distortions(defects_dict, **user_settings)
-    distorted_defects_dict, distortion_metadata = Dist.write_vasp_files(verbose=verbose)
-    print(distortion_metadata)
-=======
-
-    defects_dict = _generate_defect_dict(defect_object, charges)
-
-    # if config is not None:
-    #     user_settings = loadfn(config)
-
-    Dist = Distortions(defects_dict)#, **user_settings)
     if code == "VASP":
         distorted_defects_dict, distortion_metadata = Dist.write_vasp_files(verbose=verbose)
     elif code == "CP2K":
@@ -364,7 +307,6 @@
         distorted_defects_dict, distortion_metadata = Dist.write_castep_files(verbose=verbose)
     elif code == "FHI-aims":
         distorted_defects_dict, distortion_metadata = Dist.write_fhi_aims_files(verbose=verbose)
->>>>>>> 54326add
     with open("./parsed_defects_dict.pickle", "wb") as fp:
         pickle.dump(defects_dict, fp)
 
