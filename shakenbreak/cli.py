--- conflicted
+++ resolved
@@ -10,17 +10,11 @@
 import numpy as np
 from monty.json import MontyDecoder
 
-<<<<<<< HEAD
-from pymatgen.core.structure import Structure
-from pymatgen.io.vasp.inputs import Incar
-from pymatgen.analysis.defects.core import Defect, Element
-=======
 # Monty and pymatgen
 from monty.serialization import loadfn
 from pymatgen.analysis.defects.core import Defect
 from pymatgen.core.structure import Element, Structure
 from pymatgen.io.vasp.inputs import Incar
->>>>>>> e3e42e81
 
 # ShakeNBreak
 from shakenbreak import analysis, energy_lowering_distortions, input, io, plotting
@@ -746,7 +740,7 @@
                     (dummy_h.is_valid_symbol(substring[-2:]) or substring[-2:] == "Va")
                     for substring in defect.split("_")
                 ]  # underscore preceded by either an element symbol or "Va" (new pymatgen defect
-            # naming convention)
+                # naming convention)
             )
         ):
             # if user didn't specify defect names in config file,
@@ -996,14 +990,9 @@
 @click.option(
     "--defect",
     "-d",
-<<<<<<< HEAD
-    help="Name of defect (including charge state) to parse energies for (e.g. 'vac_1_Cd_0'). "
-    "Default is current directory name.",
-=======
     help="Name of defect species (folder) to parse (e.g. 'vac_1_Cd_0'), if run from "
     "top-level directory or above. Default is current directory name (assumes running from "
     "within defect folder).",
->>>>>>> e3e42e81
     type=str,
     default=None,
 )
@@ -1071,14 +1060,9 @@
 @click.option(
     "--defect",
     "-d",
-<<<<<<< HEAD
-    help="Name of defect folder to analyse. Should match defect species name (including charge "
-         "state; e.g. 'vac_1_Cd_0').",
-=======
     help="Name of defect species (folder) to analyse and plot (e.g. 'vac_1_Cd_0'), if run from "
     "top-level directory or above. Default is current directory name (assumes running from "
     "within defect folder).",
->>>>>>> e3e42e81
     type=str,
     default=None,
 )
@@ -1198,14 +1182,9 @@
 @click.option(
     "--defect",
     "-d",
-<<<<<<< HEAD
-    help="Name of defect (including charge state) to analyse and plot. "
-         "Should match defect folder name (e.g. 'vac_1_Cd_0').",
-=======
     help="Name of defect species (folder) to analyse and plot (e.g. 'vac_1_Cd_0'), if run from "
     "top-level directory or above. Default is current directory name (assumes running from "
     "within defect folder).",
->>>>>>> e3e42e81
     type=str,
     default=None,
 )
