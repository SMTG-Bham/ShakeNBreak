--- conflicted
+++ resolved
@@ -364,15 +364,15 @@
         defect_species (:obj:`str`):
             Defect name including charge (e.g. 'vac_1_Cd_0')
         output_path (:obj:`str`):
-            Path to top-level directory containing `defect_species` subdirectories. 
+            Path to top-level directory containing `defect_species` subdirectories.
             (Default: current directory)
         distortion_increment (:obj:`float`):
             Bond distortion increment used. Assumes range of +/-60% (otherwise use
-            `bond_distortions`). 
+            `bond_distortions`).
             (Default: None)
         bond_distortions (:obj:`list`):
             List of distortions applied to nearest neighbours, instead of the default set
-            (e.g. [-0.5, 0.5]). 
+            (e.g. [-0.5, 0.5]).
             (Default: None)
         distortion_type (:obj:`str`):
             Type of distortion method used.
@@ -681,13 +681,8 @@
     stol: float = 0.5,
     units: str = "eV",
     min_dist: float = 0.1,
-<<<<<<< HEAD
     display_df: bool = True,
 ) -> Union[None, pd.DataFrame]:
-=======
-    verbose: bool = True,
-) -> pd.DataFrame:
->>>>>>> ca3b60e9
     """
     Compare final bond-distorted structures with either 'Unperturbed' or a specified structure
     (`ref_structure`), and calculate the summed atomic displacement (in Å), and maximum distance
@@ -716,16 +711,10 @@
         min_dist (:obj:`float`):
             Minimum atomic displacement threshold to include in atomic displacements sum (in Å,
             default 0.1 Å).
-<<<<<<< HEAD
         display_df (:obj:`bool`):
             Whether or not to display the structure comparison DataFrame interactively in
             Jupyter/Ipython (Default: True).
 
-=======
-        verbose (:obj:`bool`):
-            Whether to print dataframe.
-            (Default: True)
->>>>>>> ca3b60e9
     Returns:
         DataFrame containing structural comparison results (summed normalised atomic displacement
         and maximum distance between matched atomic sites), and relative energies.
@@ -799,18 +788,14 @@
             f"\u0394 Energy ({units})",  # Delta
         ],
     )
-<<<<<<< HEAD
     if isipython() and display_df:
-=======
-    if isipython() and verbose:
->>>>>>> ca3b60e9
         display(struct_comparison_df)
     return struct_comparison_df
 
 # TODO: Need to add tests for the following functions:
 def get_homoionic_bonds(
     structure: Structure,
-    element: str, 
+    element: str,
     radius: Optional[float]=3.3,
 ) -> dict:
     """
@@ -820,8 +805,8 @@
         structure (:obj:`~pymatgen.core.structure.Structure`):
             `pymatgen` Structure object to analyse
         element (:obj:`str`): element symbol for which to find the homoionic bonds
-        radius (:obj:`float`, optional): 
-            Distance cutoff to look for homoionic bonds. 
+        radius (:obj:`float`, optional):
+            Distance cutoff to look for homoionic bonds.
             Defaults to 3.3 A.
 
     Returns:
@@ -829,7 +814,7 @@
             (e.g. {'O(1)': {'O(2)': '2.0 A', 'O(3)': '2.0 A'}})
     """
     structure = structure.copy()
-    sites = [ (site_index, site) for site_index, site in enumerate(structure) if site.species_string == element] # we search for homoionic bonds in the whole structure. 
+    sites = [ (site_index, site) for site_index, site in enumerate(structure) if site.species_string == element] # we search for homoionic bonds in the whole structure.
     homoionic_bonds = {}
     for (site_index, site) in sites:
         neighbours = structure.get_neighbors(site, r = radius)
@@ -864,13 +849,13 @@
     significant_magnetizations = {}
     for index, element in enumerate(mag):
         mag_array = np.array(list(element.values()))
-        total_mag = np.sum( 
-            mag_array[np.abs(mag_array) > 0.01]  
-            ) 
+        total_mag = np.sum(
+            mag_array[np.abs(mag_array) > 0.01]
+            )
         if np.abs(total_mag) > threshold :
             significant_magnetizations[f"{structure[index].species_string}({index})"] = {
                 'Site': f"{structure[index].species_string}({index})",
-                'Coords': [round(coord,3 ) for coord in structure[index].frac_coords], 
+                'Coords': [round(coord,3 ) for coord in structure[index].frac_coords],
                 'Total mag': round(total_mag, 3),
             }
             significant_magnetizations[f"{structure[index].species_string}({index})"].update(
@@ -888,19 +873,19 @@
     """
     For given distortions, find sites with significant magnetization and return as dictionary.
     Args:
-        defect (str): 
+        defect (str):
             Name of defect including charge state (e.g. 'vac_1_Cd_0')
-        distortions (list): 
+        distortions (list):
             List of distortions to analyse (e.g. ['Unperturbed', 0.1, -0.2])
         output_path (:obj:`str`):
             Path to top-level directory containing `defect_species` subdirectories.
             (Default: current directory)
-        threshold (:obj:`float`, optional): 
-            Magnetization threshold to consider site. 
+        threshold (:obj:`float`, optional):
+            Magnetization threshold to consider site.
             (Default: 0.1)
 
     Returns:
-        dict: Dictionary matching distortion to DataFrame containing magnetization info. 
+        dict: Dictionary matching distortion to DataFrame containing magnetization info.
     """
     magnetizations = {}
     for distortion in distortions:
