--- conflicted
+++ resolved
@@ -85,10 +85,6 @@
             energies_dict, energy_diff, gs_distortion = _sort_data(
                 energies_file, verbose=verbose
             )
-<<<<<<< HEAD
-            energies_dict, energy_diff, gs_distortion = _sort_data(energies_file)
-=======
->>>>>>> 5e8bae2d
 
             if energies_dict is None:
                 print(
