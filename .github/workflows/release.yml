name: Release and publish

on:
  push:
    branches:
      - main
    tags:
      - 'v*' # Push events to matching v*, i.e. v1.0, v20.15.10

jobs:
  release:
    runs-on: ubuntu-latest

    steps:
      - uses: actions/checkout@v1

      - uses: actions/setup-python@v1
        with:
          python-version: 3.9

      - name: Install dependencies
        run: |
          python -m pip install --upgrade pip
          pip install setuptools setuptools_scm wheel
          pip install numpy
          pip install -e .
          pip install -e .[tests]

      - name: Test
        run:  |
          pytest --ignore=tests/test_local.py  # Ignore local tests file, which tests INCAR and POTCAR file writing but not possible on GitHub Actions
          pytest --mpl tests/test_shakenbreak.py  # test output plots
          pytest --mpl tests/test_plotting.py  # test output plots

      - name: Build packages
        run: |
          python setup.py sdist bdist_wheel
<<<<<<< HEAD
=======

>>>>>>> 56f1254c
      - name: Generate release tag
        uses: amitsingh-007/next-release-tag@v1.0.0
        with:
          github_token: ${{ secrets.GITHUB_TOKEN }}

      - name: Publish
        uses: pypa/gh-action-pypi-publish@master
        with:
          user: __token__
          password: ${{ secrets.TWINE_PASSWORD }}

      - name: Write release info
        run: |
          awk 'BEGIN {p = 0} {a = 0 }; /^v\d*.\d*.\d*./ { p += 1; a = 1}; p + a == 1 { print } ' CHANGELOG.rst | sed -e '1,1d' | sed  -e '/./,$!d' -e :a -e '/^\n*$/{$d;N;ba' -e '}' > release_info.txt
      - name: Release
        uses: actions/create-release@v1
        id: create_release
        env:
          GITHUB_TOKEN: ${{ secrets.GITHUB_TOKEN }}
        with:
          tag_name: ${{ env.release_tag }}
          release_name: ${{ env.release_tag }}
          body_path: release_info.txt
          draft: false
          prerelease: false<|MERGE_RESOLUTION|>--- conflicted
+++ resolved
@@ -35,10 +35,7 @@
       - name: Build packages
         run: |
           python setup.py sdist bdist_wheel
-<<<<<<< HEAD
-=======
 
->>>>>>> 56f1254c
       - name: Generate release tag
         uses: amitsingh-007/next-release-tag@v1.0.0
         with:
