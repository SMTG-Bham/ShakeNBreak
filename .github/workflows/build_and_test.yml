name: Build and test package

on: 
  pull_request:
    branches:
       - main
       - develop
  push:
    branches:
      - main
      - develop
   
  workflow_dispatch:
  
jobs:
  build-linux:
    runs-on: ubuntu-latest
    strategy:
      max-parallel: 5
      
      matrix:
        python-version: ['3.8', '3.9']  # Excluding 3.10 for the moment, as hiphive requires Numpy <1.22 which is incompatible with Python 3.10, should be fixed soon...
    
    name: Python ${{ matrix.python-version }} Test Pop

    steps:
      - uses: actions/checkout@v2

      - uses: actions/setup-python@v2
        with:
          python-version: ${{ matrix.python-version }}

      - name: Install dependencies
        run: |
          python -m pip install --upgrade pip
          pip install setuptools setuptools_scm wheel
          pip install numpy
          pip install -e .
          pip install -e .[tests]

      - name: Test
        run:  |
          pytest --ignore=tests/test_local.py  # Ignore local tests file, which tests INCAR and POTCAR file writing but not possible on GitHub Actions
<<<<<<< HEAD
          pytest --mpl tests/test_shakenbreak.py  # test output plots
          pytest --mpl tests/test_plotting.py  # test output plots
=======
          pytest tests/test_shakenbreak.py --mpl  # test output plots
          pytest tests/test_plotting.py --mpl  # test output plots

  build-linux-standard:
    runs-on: ubuntu-latest
    strategy:
      max-parallel: 5

      matrix:
        python-version: ['3.8', '3.9']  # Excluding 3.10 for the moment, as hiphive requires Numpy <1.22 which is incompatible with Python 3.10, should be fixed soon...

    name: Python ${{ matrix.python-version }} Standard Test Pop

    steps:
      - uses: actions/checkout@v2

      - uses: actions/setup-python@v2
        with:
          python-version: ${{ matrix.python-version }}

      - name: Standard Install
        run: |
          python -m pip install --upgrade pip
          pip install setuptools setuptools_scm wheel
          pip install numpy
          pip install --user .
          pip install --user .[tests]

      - name: Test
        run:  |
          pytest --ignore=tests/test_local.py  # Ignore local tests file, which tests INCAR and POTCAR file writing but not possible on GitHub Actions
          pytest tests/test_shakenbreak.py --mpl  # test output plots
>>>>>>> 2b3f064b
<|MERGE_RESOLUTION|>--- conflicted
+++ resolved
@@ -40,14 +40,10 @@
 
       - name: Test
         run:  |
-          pytest --ignore=tests/test_local.py  # Ignore local tests file, which tests INCAR and POTCAR file writing but not possible on GitHub Actions
-<<<<<<< HEAD
+          pytest --ignore=tests/test_local.py  # Ignore local tests file, which tests INCAR and POTCAR file writing but not possible on GitHub Actions         
           pytest --mpl tests/test_shakenbreak.py  # test output plots
           pytest --mpl tests/test_plotting.py  # test output plots
-=======
-          pytest tests/test_shakenbreak.py --mpl  # test output plots
-          pytest tests/test_plotting.py --mpl  # test output plots
-
+          
   build-linux-standard:
     runs-on: ubuntu-latest
     strategy:
@@ -76,5 +72,5 @@
       - name: Test
         run:  |
           pytest --ignore=tests/test_local.py  # Ignore local tests file, which tests INCAR and POTCAR file writing but not possible on GitHub Actions
-          pytest tests/test_shakenbreak.py --mpl  # test output plots
->>>>>>> 2b3f064b
+          pytest --mpl tests/test_shakenbreak.py  # test output plots
+          pytest --mpl tests/test_plotting.py  # test output plots