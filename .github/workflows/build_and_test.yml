name: Build and test package

on: 
  pull_request:
    branches:
       - main
       - develop
  push:
    branches:
      - main
      - develop
   
  workflow_dispatch:
  
jobs:
  build-linux:
    runs-on: ubuntu-latest
    strategy:
      max-parallel: 5
      
      matrix:
        python-version: ['3.8', '3.9']  # Excluding 3.10 for the moment, as hiphive requires Numpy <1.22 which is incompatible with Python 3.10, should be fixed soon...
    
    name: Python ${{ matrix.python-version }} Test Pop

    steps:
      - uses: actions/checkout@v2

      - uses: actions/setup-python@v2
        with:
          python-version: ${{ matrix.python-version }}

      - name: Install dependencies
        run: |
          python -m pip install --upgrade pip
          pip install setuptools setuptools_scm wheel
          pip install numpy
          pip install -e .
          pip install -e .[tests]

      - name: Test
        run:  |
          pytest --ignore=tests/test_local.py  # Ignore local tests file, which tests INCAR and POTCAR file writing but not possible on GitHub Actions
          pytest tests/test_shakenbreak.py --mpl  # test output plots
<<<<<<< HEAD

  build-linux-standard:
    runs-on: ubuntu-latest
    strategy:
      max-parallel: 5
      
      matrix:
        python-version: ['3.8', '3.9']  # Excluding 3.10 for the moment, as hiphive requires Numpy <1.22 which is incompatible with Python 3.10, should be fixed soon...
    
    name: Python ${{ matrix.python-version }} Standard Test Pop

    steps:
      - uses: actions/checkout@v2

      - uses: actions/setup-python@v2
        with:
          python-version: ${{ matrix.python-version }}

      - name: Standard Install 
        run: |
          python -m pip install --upgrade pip
          pip install setuptools setuptools_scm wheel
          pip install numpy
          pip install --user .
          pip install --user .[tests]

      - name: Test
        run:  |
          pytest --ignore=tests/test_local.py  # Ignore local tests file, which tests INCAR and POTCAR file writing but not possible on GitHub Actions
          pytest tests/test_shakenbreak.py --mpl  # test output plots
=======
          # pytest tests/test_plotting.py --mpl  # test output plots
>>>>>>> ad2566f6
<|MERGE_RESOLUTION|>--- conflicted
+++ resolved
@@ -42,16 +42,16 @@
         run:  |
           pytest --ignore=tests/test_local.py  # Ignore local tests file, which tests INCAR and POTCAR file writing but not possible on GitHub Actions
           pytest tests/test_shakenbreak.py --mpl  # test output plots
-<<<<<<< HEAD
+          pytest tests/test_plotting.py --mpl  # test output plots
 
   build-linux-standard:
     runs-on: ubuntu-latest
     strategy:
       max-parallel: 5
-      
+
       matrix:
         python-version: ['3.8', '3.9']  # Excluding 3.10 for the moment, as hiphive requires Numpy <1.22 which is incompatible with Python 3.10, should be fixed soon...
-    
+
     name: Python ${{ matrix.python-version }} Standard Test Pop
 
     steps:
@@ -61,7 +61,7 @@
         with:
           python-version: ${{ matrix.python-version }}
 
-      - name: Standard Install 
+      - name: Standard Install
         run: |
           python -m pip install --upgrade pip
           pip install setuptools setuptools_scm wheel
@@ -72,7 +72,4 @@
       - name: Test
         run:  |
           pytest --ignore=tests/test_local.py  # Ignore local tests file, which tests INCAR and POTCAR file writing but not possible on GitHub Actions
-          pytest tests/test_shakenbreak.py --mpl  # test output plots
-=======
-          # pytest tests/test_plotting.py --mpl  # test output plots
->>>>>>> ad2566f6
+          pytest tests/test_shakenbreak.py --mpl  # test output plots