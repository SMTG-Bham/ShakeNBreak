--- conflicted
+++ resolved
@@ -208,16 +208,12 @@
             mock_print.assert_any_call(
                 "\nComparing and pruning defect structures across charge states..."
             )
-<<<<<<< HEAD
-            # TODO: check this!
+            # TODO: check this!!
             # mock_print.assert_any_call(
             #     "Low-energy distorted structure for vac_1_Cd_-1 already "
             #     "found with charge states [0], storing together."
             # )
             mock_print.not_called_with(
-=======
-            mock_print.assert_any_call(
->>>>>>> 7b493f72
                 "Low-energy distorted structure for vac_1_Cd_-1 already "
                 "found with charge states [0], storing together."
             )  # not called because -1 groundstate is -55.0%_from_0 (i.e. imported from 0)
