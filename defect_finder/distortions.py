"""
Module containing functions for applying distortions to defect structures
"""
from typing import Optional

import numpy as np
from pymatgen.core.structure import Structure
from pymatgen.io.ase import AseAtomsAdaptor
from hiphive.structure_generation.rattle import generate_mc_rattled_structures


def bdm(
    structure: Structure,
    num_nearest_neighbours: int,
    distortion_factor: float,
    site_index: Optional[int] = None,  # starting from 1
    frac_coords: Optional[np.array] = None,  # use frac coords for vacancies
    distorted_element: Optional[str] = None,
    verbose: Optional[bool] = False,
) -> dict:
    """
    Applies bond distortions to `num_nearest_neighbours` of the defect (specified by
    `site_index` (for substitutions or interstitials) or `frac_coords`  (for vacancies))

    Args:
        structure (:obj:`~pymatgen.core.structure.Structure`):
            Defect structure as a pymatgen object
        num_nearest_neighbours (:obj:`int`):
            Number of defect nearest neighbours to apply bond distortions to
        distortion factor (:obj:`float`):
            The distortion factor to apply to the bond distance between the defect and nearest
            neighbours. Typical choice is between 0.4 (-60%) and 1.4 (+60%).
        site_index (:obj:`int`, optional):
            Index of defect site in structure (for substitutions or interstitials), counting from 1
        frac_coords (:obj:`numpy.ndarray`, optional):
            Fractional coordinates of the defect site in the structure (for vacancies)
        distorted_element (:obj:`str`, optional):
            Neighbouring element to distort. If None, the closest neighbours to the defect will
            be chosen. (Default: None)
        verbose (:obj:`bool`, optional):
            Whether to print distortion information. (Default: False)

    Returns:
        Dictionary with distorted defect structure and the distortion parameters.
    """
    aaa = AseAtomsAdaptor()
    input_structure_ase = aaa.get_atoms(structure)

    if site_index:
        atom_number = site_index - 1  # Align atom number with python 0-indexing
    elif isinstance(frac_coords, np.ndarray):  # Only for vacancies!
        input_structure_ase.append("V")  # fake "V" at vacancy
        input_structure_ase.positions[-1] = np.dot(
            frac_coords, input_structure_ase.cell
        )
        atom_number = len(input_structure_ase) - 1
    else:
        raise ValueError(
            "Insufficient information to apply bond distortions, no `site_index` or "
            "`frac_coords` provided."
        )

    neighbours = (
        num_nearest_neighbours + 1
    )  # Prevent self-counting of the defect atom itself
    distances = [  # Get all distances between the selected atom and all other atoms
        (
            round(input_structure_ase.get_distance(atom_number, index, mic=True), 4),
            index + 1,
            symbol,
        )
        for index, symbol in zip(
            list(range(len(input_structure_ase))),
            input_structure_ase.get_chemical_symbols(),
        )
    ]
    distances = sorted(  # Sort the distances shortest->longest
        distances, key=lambda tup: tup[0]
    )

    if (
        distorted_element
    ):  # filter the neighbours that match the element criteria and are
        # closer than 4.5 Angstroms
        nearest = []
        for i in distances[1:]:
            if (
                len(nearest) < (neighbours - 1)
                and i[2] == distorted_element
                and i[0] < 4.5
            ):
                nearest.append(i)
            elif len(nearest) == (neighbours - 1):
                break
        # if the number of nearest neighbours not reached, add other neighbouring elements
        while len(nearest) < (neighbours - 1):
            for i in distances[1:]:
                if i not in nearest and i[0] < 4.5:
                    nearest.append(i)
    else:
        nearest = distances[
            1:neighbours
        ]  # Extract the nearest neighbours according to distance
    distorted = [
        (i[0] * distortion_factor, i[1], i[2]) for i in nearest
    ]  # Distort the nearest neighbour distances according to the distortion factor
    for i in distorted:
        input_structure_ase.set_distance(
            atom_number, i[1] - 1, i[0], fix=0, mic=True
        )  # Set the distorted distances in the ASE Atoms object

    if isinstance(frac_coords, np.ndarray):
        input_structure_ase.pop(-1)  # remove fake V from vacancy structure

    distorted_structure = aaa.get_structure(input_structure_ase)
    distorted_atoms = [(i[1], i[2]) for i in nearest]  # element and site number

    # Create dictionary with distortion info & distorted structure
    bond_distorted_defect = {
        "distorted_structure": distorted_structure,
        "num_distorted_neighbours": num_nearest_neighbours,
        "distorted_atoms": distorted_atoms,
        "undistorted_structure": structure,
    }
    if site_index:
        bond_distorted_defect["defect_site_index"] = site_index
    elif isinstance(frac_coords, np.ndarray):
        bond_distorted_defect["defect_frac_coords"] = frac_coords

    if verbose:
        distorted = [(round(i[0], 2), i[1], i[2]) for i in distorted]
        nearest = [(round(i[0], 2), i[1], i[2]) for i in nearest]  # round numbers
        print("     Defect Site Index / Frac Coords:", site_index or frac_coords)
        print("     Original Neighbour Distances:", nearest)
        print("     Distorted Neighbour Distances:\n", distorted)

    return bond_distorted_defect


def rattle(
    structure: Structure,
    stdev: float = 0.25,
    d_min: float = 2.25,
    n_iter: int = 1,
    active_atoms: Optional[list] = None,
    nbr_cutoff: float = 5,
    width: float = 0.1,
    max_attempts: int = 5000,
    max_disp: float = 2.0,
    seed: int = 42,
) -> Structure:
    """
    Given a pymatgen Structure object, apply random displacements to all atomic positions,
    with the displacement distances randomly drawn from a Gaussian distribution of standard
    deviation `stdev`.

    Args:
        structure (:obj:`~pymatgen.core.structure.Structure`):
            Structure as a pymatgen object
        stdev (:obj:`float`):
            Standard deviation (in Angstroms) of the Gaussian distribution from which atomic
            displacement distances are drawn.
            (Default: 0.25)
        d_min (:obj:`float`):
            Minimum interatomic distance (in Angstroms). Monte Carlo rattle moves that put atoms at
            distances less than this will be heavily penalised.
            (Default: 2.25)
        n_iter (:obj:`int`):
            Number of Monte Carlo cycles to perform.
            (Default: 1)
        active_atoms (:obj:`list`, optional):
            List of which atomic indices should undergo Monte Carlo rattling.
            (Default: None)
        nbr_cutoff (:obj:`float`):
            The radial cutoff distance (in Angstroms) used to construct the list of atomic
            neighbours for checking interatomic distances.
            (Default: 5)
        width (:obj:`float`):
            Width of the Monte Carlo rattling error function, in Angstroms.
            (Default: 0.1)
        max_disp (:obj:`float`):
            Maximum atomic displacement (in Angstroms) during Monte Carlo rattling. Rarely occurs
            and is used primarily as a safety net.
            (Default: 2.0)
        max_attempts (:obj:`int`):
            Maximum Monte Carlo rattle move attempts allowed for a single atom; if this limit is
            reached an `Exception` is raised.
            (Default: 5000)
        seed (:obj:`int`):
            Seed for NumPy random state from which random displacements are generated.
            (Default: 42)

    Returns:
        Rattled pymatgen Structure object
    """
    aaa = AseAtomsAdaptor()
    ase_struct = aaa.get_atoms(structure)
<<<<<<< HEAD
    rattled_ase_struct = generate_mc_rattled_structures(
        ase_struct,
        n_configs=1,
        rattle_std=stdev,
        d_min=d_min,
        n_iter=n_iter,
        active_atoms=active_atoms,
        nbr_cutoff=nbr_cutoff,
        width=width,
        max_attempts=max_attempts,
        max_disp=max_disp,
        seed=seed,
    )[0]
    rattled_structure = aaa.get_structure(rattled_ase_struct)

    return rattled_structure

# TODO: Implement rattle function where the rattle amplitude tails off as a function of distance
#  from the defect site, as an improved version of the localised rattle
=======
    ase_struct.rattle(stdev=stdev)
    rattled_structure = aaa.get_structure(ase_struct)

    return rattled_structure


# TODO: Add MonteCarloRattleTransformation function
>>>>>>> b795d533
<|MERGE_RESOLUTION|>--- conflicted
+++ resolved
@@ -195,7 +195,7 @@
     """
     aaa = AseAtomsAdaptor()
     ase_struct = aaa.get_atoms(structure)
-<<<<<<< HEAD
+
     rattled_ase_struct = generate_mc_rattled_structures(
         ase_struct,
         n_configs=1,
@@ -214,13 +214,4 @@
     return rattled_structure
 
 # TODO: Implement rattle function where the rattle amplitude tails off as a function of distance
-#  from the defect site, as an improved version of the localised rattle
-=======
-    ase_struct.rattle(stdev=stdev)
-    rattled_structure = aaa.get_structure(ase_struct)
-
-    return rattled_structure
-
-
-# TODO: Add MonteCarloRattleTransformation function
->>>>>>> b795d533
+#  from the defect site, as an improved version of the localised rattle